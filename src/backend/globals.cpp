--- conflicted
+++ resolved
@@ -25,35 +25,7 @@
 #include "globals.h"
 #include "helpers.h"
 
-<<<<<<< HEAD
-namespace boss {
-
-    //Game values.
-    const unsigned int g_game_autodetect  = 0;
-    const unsigned int g_game_tes4        = 1;
-    const unsigned int g_game_tes5        = 2;
-    const unsigned int g_game_fo3         = 3;
-    const unsigned int g_game_fonv        = 4;
-
-    //Message types.
-    const unsigned int g_message_say      = 0;
-    const unsigned int g_message_warn     = 1;
-    const unsigned int g_message_error    = 2;
-    const unsigned int g_message_tag      = 3;
-
-    //Languages.
-    const unsigned int g_lang_any      = 0;
-    const unsigned int g_lang_english  = 1;
-    const unsigned int g_lang_spanish  = 2;
-    const unsigned int g_lang_russian  = 3;
-    const unsigned int g_lang_french   = 4;
-    const unsigned int g_lang_chinese  = 5;
-    const unsigned int g_lang_polish = 6;
-    const unsigned int g_lang_brazilian_portuguese = 7;
-    const unsigned int g_lang_danish   = 8;
-=======
 namespace loot {
->>>>>>> a7fc173b
 
     //Version numbers.
     const unsigned int g_version_major = 0;
